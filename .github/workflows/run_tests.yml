name: Run Pre-commit Hooks

on:
  pull_request:

jobs:
  pre-commit:
    strategy:
      matrix:
<<<<<<< HEAD
        python-version: [ 3.10, 3.11, 3.12 ]
=======
        python-version: [ "3.10", "3.11", "3.12" ]
>>>>>>> e96c10aa
        os: [ "ubuntu-latest", "macos-latest" ]
    runs-on: ${{ matrix.os }}

    steps:
      - name: Checkout repository
        uses: actions/checkout@v4

      - name: Set up Python ${{ matrix.python-version }}
        uses: actions/setup-python@v5
        with:
          python-version: ${{ matrix.python-version }}

      - name: Install Poetry
        uses: snok/install-poetry@v1
        with:
          virtualenvs-create: true
          virtualenvs-in-project: true
          virtualenvs-path: .venv
          installer-parallel: true

      - name: Load cached venv
        id: cached-poetry-dependencies
        uses: actions/cache@v4
        with:
          path: .venv
          key: venv-${{ runner.os }}-${{ steps.setup-python.outputs.python-version }}-${{ hashFiles('**/poetry.lock') }}

      - name: Install dependencies
        if: steps.cached-poetry-dependencies.outputs.cache-hit != 'true'
        run: poetry install --no-interaction --no-root
        
      - name: Install project
        run: | 
          poetry install --no-interaction
          echo "$(poetry env info --path)/bin" >> $GITHUB_PATH

      - name: Run pre-commit hooks
        run: |
          pre-commit run --all-files

      - name: Run tests
        run: pytest<|MERGE_RESOLUTION|>--- conflicted
+++ resolved
@@ -7,11 +7,7 @@
   pre-commit:
     strategy:
       matrix:
-<<<<<<< HEAD
-        python-version: [ 3.10, 3.11, 3.12 ]
-=======
         python-version: [ "3.10", "3.11", "3.12" ]
->>>>>>> e96c10aa
         os: [ "ubuntu-latest", "macos-latest" ]
     runs-on: ${{ matrix.os }}
 
