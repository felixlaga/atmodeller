#
# Copyright 2024 Dan J. Bower
#
# This file is part of Atmodeller.
#
# Atmodeller is free software: you can redistribute it and/or modify it under the terms of the GNU
# General Public License as published by the Free Software Foundation, either version 3 of the
# License, or (at your option) any later version.
#
# Atmodeller is distributed in the hope that it will be useful, but WITHOUT ANY WARRANTY; without
# even the implied warranty of MERCHANTABILITY or FITNESS FOR A PARTICULAR PURPOSE. See the GNU
# General Public License for more details.
#
# You should have received a copy of the GNU General Public License along with Atmodeller. If not,
# see <https://www.gnu.org/licenses/>.
#
"""Pytree containers that can be use by JAX

The leaves of pytrees must be JAX-compliant types, which excludes strings. So the preferred
approach is to encode the data as JAX-compatible types and provide properties and methods that can
reconstruct other desired quantities, notably strings and other objects. This ensures that similar 
functionality can remain together whilst accommodating the requirements of JAX-compliant pytrees.
"""
from __future__ import annotations

import logging
import sys
from collections.abc import Mapping
from typing import Callable, NamedTuple, Type

import jax
import jax.numpy as jnp
import numpy as np
import optimistix as optx
from jax import Array, lax, tree_map
from jax.typing import ArrayLike
from molmass import Formula

from atmodeller import (
    AVOGADRO,
    BOLTZMANN_CONSTANT_BAR,
    GRAVITATIONAL_CONSTANT,
    NUMBER_DENSITY_LOWER,
    NUMBER_DENSITY_UPPER,
    STABILITY_LOWER,
    STABILITY_UPPER,
)
from atmodeller.eos.classes import IdealGas
from atmodeller.interfaces import ActivityProtocol, SolubilityProtocol
from atmodeller.solubility.library import NoSolubility
from atmodeller.thermodata.core import CondensateActivity, SpeciesData
from atmodeller.thermodata.redox_buffers import RedoxBufferProtocol
from atmodeller.thermodata.species_data import get_species_data
from atmodeller.utilities import OptxSolver, unit_conversion

if sys.version_info < (3, 11):
    from typing_extensions import Self
else:
    from typing import Self

logger: logging.Logger = logging.getLogger(__name__)

# region: Containers for traced parameters


class TracedParameters(NamedTuple):
    """Traced parameters

    Args:
        planet: Planet
        fugacity_constraints: Fugacity constraints
        mass_constraints: Mass constraints
    """

    planet: Planet
    """Planet"""
    fugacity_constraints: FugacityConstraints
    """Fugacity constraints"""
    mass_constraints: MassConstraints
    """Mass constraints"""


class Planet(NamedTuple):
    """Planet properties

    Default values are for a fully molten Earth.

    Args:
        planet_mass: Mass of the planet in kg. Defaults to Earth.
        core_mass_fraction: Mass fraction of the iron core relative to the planetary mass. Defaults
            to Earth.
        mantle_melt_fraction: Mass fraction of the mantle that is molten. Defaults to 1.
        surface_radius: Radius of the planetary surface in m. Defaults to Earth.
        surface_temperature: Temperature of the planetary surface. Defaults to 2000 K.
    """

    planet_mass: ArrayLike = 5.972e24
    """Mass of the planet in kg"""
    core_mass_fraction: ArrayLike = 0.295334691460966
    """Mass fraction of the core relative to the planetary mass in kg/kg"""
    mantle_melt_fraction: ArrayLike = 1.0
    """Mass fraction of the molten mantle in kg/kg"""
    surface_radius: ArrayLike = 6371000.0
    """Radius of the surface in m"""
    surface_temperature: ArrayLike = 2000.0
    """Temperature of the surface in K"""

    @property
    def mantle_mass(self) -> ArrayLike:
        """Mantle mass"""
        return self.planet_mass * (1.0 - self.core_mass_fraction)

    @property
    def mantle_melt_mass(self) -> ArrayLike:
        """Mass of the molten mantle"""
        return self.mantle_mass * self.mantle_melt_fraction

    @property
    def mantle_solid_mass(self) -> ArrayLike:
        """Mass of the solid mantle"""
        return self.mantle_mass * (1.0 - self.mantle_melt_fraction)

    @property
    def surface_area(self) -> ArrayLike:
        """Surface area"""
        return 4.0 * jnp.pi * self.surface_radius**2

    @property
    def surface_gravity(self) -> ArrayLike:
        """Surface gravity"""
        return GRAVITATIONAL_CONSTANT * self.planet_mass / self.surface_radius**2

    def vmap_axes(self) -> Self:
        """Gets vmap axes.

        Returns:
            vmap axes
        """
        vmap_axes: list[int | None] = []
        for field in self._fields:
            value: ArrayLike = getattr(self, field)
            if jnp.isscalar(value):
                vmap_axis: int | None = None
            else:
                vmap_axis = 0
            vmap_axes.append(vmap_axis)

        return Planet(*vmap_axes)  # type: ignore - container types are for data not axes

    def asdict(self) -> dict[str, ArrayLike]:
        """Gets a dictionary of the values

        Returns:
            A dictionary of the values
        """
        base_dict: dict = self._asdict()
        base_dict["mantle_mass"] = self.mantle_mass
        base_dict["mantle_melt_mass"] = self.mantle_melt_mass
        base_dict["mantle_solid_mass"] = self.mantle_solid_mass
        base_dict["surface_area"] = self.surface_area
        base_dict["surface_gravity"] = self.surface_gravity

        return base_dict

    def expanded_asdict(self) -> dict[str, ArrayLike]:
        """Gets a dictionary of the values, with scalars expanded to match array sizes

        This method is probably not JAX-compliant, so should only be called outside of JAX
        operations. This is OK, because it is only used to generate output once the model has run.
        Furthermore, it assumes that only 1-D arrays are contained within self because it uses
        size to determine the broadcast shape.

        Returns:
            A dictionary of the values expanded to the maximum array size
        """

        def expand_to_match_size(x: ArrayLike, size: int) -> ArrayLike:
            """Expands an array

            Args:
                x: Value to possibly expand
                size: Size to expand to

            Returns:
                Expanded value
            """
            if jnp.isscalar(x):
                return jnp.broadcast_to(x, size)
            return x

        def max_array_size() -> int:
            """Determines the maximum array size"""
            max_size: int = 1
            for field in self._fields:
                value: ArrayLike = getattr(self, field)
                if not jnp.isscalar(value):
                    max_size = max(max_size, value.size)  # type: ignore

            return max_size

        max_size: int = max_array_size()
        expanded_dict: dict[str, ArrayLike] = tree_map(
            lambda x: expand_to_match_size(x, max_size), self.asdict()
        )

        return expanded_dict


class FugacityConstraints(NamedTuple):
    """Fugacity constraints

    These are applied as constraints on the gas activity.

    Args:
        constraints: Fugacity constraints
    """

    constraints: dict[str, RedoxBufferProtocol]
    """Fugacity constraints"""

    @classmethod
    def create(
        cls,
        fugacity_constraints: Mapping[str, RedoxBufferProtocol] | None = None,
    ) -> Self:
        """Creates an instance

        Args:
            fugacity_constraints: Mapping of a species name and a fugacity constraint. Defaults to
                None.

        Returns:
            An instance
        """
        if fugacity_constraints is None:
            init_dict: dict[str, RedoxBufferProtocol] = {}
        else:
            init_dict = dict(fugacity_constraints)

        return cls(init_dict)

    def vmap_axes(self) -> Self:
        """Gets vmap axes.

        Returns:
            vmap axes
        """
        constraints_vmap: dict[str, RedoxBufferProtocol] = {}

        for key, constraint in self.constraints.items():
            if jnp.isscalar(constraint.log10_shift):
                vmap_axis: int | None = None
            else:
                vmap_axis = 0
            constraints_vmap[key] = type(constraint)(vmap_axis)  # type: ignore - container

        return FugacityConstraints(constraints_vmap)  # type: ignore - container

    def array(self, temperature: ArrayLike, pressure: Array) -> Array:
        """Log number density as an array

        Args:
            temperature: Temperature
            pressure: Pressure

        Returns:
            Log number density as an array
        """
        fugacity_funcs: list[Callable] = [
            constraint.log_fugacity for constraint in self.constraints.values()
        ]

        def apply_fugacity_function(index: ArrayLike, temperature: ArrayLike, pressure: Array):
            return lax.switch(
                index,
                fugacity_funcs,
                temperature,
                pressure,
            )

        vmap_apply_function: Callable = jax.vmap(apply_fugacity_function, in_axes=(0, None, None))
        indices: ArrayLike = jnp.arange(len(self.constraints))
        log_fugacity: Array = vmap_apply_function(indices, temperature, pressure)

        # TODO: Update to function log_number_density_from_log_pressure
        log_number_density: Array = (
            log_fugacity - jnp.log(BOLTZMANN_CONSTANT_BAR) - jnp.log(temperature)
        )

        return log_number_density


class MassConstraints(NamedTuple):
    """Mass constraints

    Args:
        log_molecules: Log number of molecules of the species
    """

    log_molecules: dict[str, ArrayLike]
    """Log number of molecules"""

    @classmethod
    def create(cls, mass_constraints: Mapping[str, ArrayLike] | None = None) -> Self:
        """Creates an instance

        Args:
            mass_constraints: Mapping of element name and mass constraint in kg. Defaults to None.

        Returns:
            An instance
        """
        if mass_constraints is None:
            init_dict: dict[str, ArrayLike] = {}
        else:
            init_dict = dict(mass_constraints)

        sorted_mass: dict[str, ArrayLike] = {k: init_dict[k] for k in sorted(init_dict)}
        log_number_of_molecules: dict[str, ArrayLike] = {}

        for element, mass_constraint in sorted_mass.items():
            molar_mass: ArrayLike = Formula(element).mass * unit_conversion.g_to_kg
            log_number_of_molecules_: Array = (
                jnp.log(mass_constraint) + jnp.log(AVOGADRO) - jnp.log(molar_mass)
            )
            log_number_of_molecules[element] = log_number_of_molecules_

        return cls(log_number_of_molecules)

    def vmap_axes(self) -> Self:
        """Gets vmap axes.

        Returns:
            vmap axes
        """
        log_molecules_vmap: dict[str, int | None] = {}

        for key, log_molecules in self.log_molecules.items():
            if jnp.isscalar(log_molecules):
                vmap_axis: int | None = None
            else:
                vmap_axis = 0
            log_molecules_vmap[key] = vmap_axis

        return MassConstraints(log_molecules_vmap)  # type: ignore - container types for data

    def array(self, log_atmosphere_volume: Array) -> Array:
        """Log number density as an array

        Args:
            log_atmosphere_volume: Log volume of the atmosphere

        Returns:
            Log number density as an array
        """
        log_molecules: Array = jnp.array(list(self.log_molecules.values()))
        log_number_density: Array = log_molecules - log_atmosphere_volume

        return log_number_density


# endregion


# region: Containers for fixed parameters
class FixedParameters(NamedTuple):
    """Parameters that are always fixed for a calculation

    This container and all objects within it must be hashable.

    Args:
        species: Tuple of species
        formula_matrix; Formula matrix
        reaction_matrix: Reaction matrix
        fugacity_matrix: Fugacity constraint matrix
        gas_species_indices: Indices of gas species
        fugacity_species_indices: Indices of species to constrain the fugacity
        diatomic_oxygen_index: Index of diatomic oxygen
        molar_masses: Molar masses of all species
        tau: Tau factor for species stability
    """

    species: tuple[Species, ...]
    """Tuple of species """
    formula_matrix: tuple[tuple[float, ...], ...]
    """Formula matrix"""
    reaction_matrix: tuple[tuple[float, ...], ...]
    """Reaction matrix"""
    fugacity_matrix: tuple[tuple[float, ...], ...]
    """Fugacity constraint matrix"""
    gas_species_indices: tuple[int, ...]
    """Indices of gas species"""
    fugacity_species_indices: tuple[int, ...]
    """Indices of species to constrain the fugacity"""
    diatomic_oxygen_index: int
    """Index of diatomic oxygen"""
    molar_masses: tuple[float, ...]
    """Molar masses of all species"""
    tau: float
    """Tau factor for species"""


class Species(NamedTuple):
    """Species

    Args:
        data: Species data
        activity: Activity
        solubility: Solubility
    """

    data: SpeciesData
    activity: ActivityProtocol
    solubility: SolubilityProtocol

    @property
    def name(self) -> str:
        """Unique name by combining Hill notation and phase"""
        return self.data.name

    @classmethod
    def create_condensed(
        cls,
        species_name: str,
        activity: ActivityProtocol = CondensateActivity(),
    ) -> Self:
        """Creates a condensate

        Args:
            species_name: Species name, as it appears in the species dictionary
            activity: Activity. Defaults to unity activity.

        Returns:
            A condensed species
        """
        species_data: SpeciesData = get_species_data(species_name)

        return cls(species_data, activity, NoSolubility())

    @classmethod
    def create_gas(
        cls,
        species_name: str,
        activity: ActivityProtocol = IdealGas(),
        solubility: SolubilityProtocol = NoSolubility(),
    ) -> Self:
        """Creates a gas species

        Args:
            species_name: Species name, as it appears in the species dictionary
            activity: Activity. Defaults to an ideal gas.
            solubility: Solubility. Defaults to no solubility.

        Returns:
            A gas species
        """
        species_data: SpeciesData = get_species_data(species_name)

        return cls(species_data, activity, solubility)


class Solution(NamedTuple):
    """Solution

    Args:
        number: Number density of species
        stability: Stability of species
    """

    number_density: ArrayLike
    """Number density of species"""
    stability: ArrayLike
    """Stability of species"""

    @classmethod
<<<<<<< HEAD
    def create(
        cls,
        number_density: ArrayLike,
        stability: ArrayLike,
    ) -> Self:
=======
    def create(cls, number_density: ArrayLike, stability: ArrayLike) -> Self:
>>>>>>> 3c2913f3
        """Creates an instance.

        Args:
            number_density: Number density
            stability: Stability

        Returns:
            An instance
        """
        return cls(number_density, stability)

    @property
    def data(self) -> Array:
        """Combined data in a single array"""
        return jnp.concatenate((self.number_density, self.stability))


class SolverParameters(NamedTuple):
    """Solver parameters

    Args:
        solver: Solver
        throw: How to report any failures
        max_steps: The maximum number of steps the solver can take
        lower: Lower bound on the hypercube which contains the root
        upper: Upper bound on the hypercube which contains the root
    """

    solver: OptxSolver
    """Solver"""
    throw: bool
    """How to report any failures"""
    max_steps: int
    """Maximum number of steps the solver can take"""
    lower: tuple[float, ...]
    """Lower bound on the hypercube which contains the root"""
    upper: tuple[float, ...]
    """Upper bound on the hypercube which contains the root"""

    @classmethod
    def create(
        cls,
        species: tuple[Species, ...],
        solver_class: Type[OptxSolver] = optx.Newton,
        rtol: float = 1.0e-8,
        atol: float = 1.0e-8,
        throw: bool = True,
        max_steps: int = 256,
        norm: Callable = optx.rms_norm,
    ) -> Self:
        """Creates an instance

        Args:
            species: A tuple of species
            solver_class: Solver class. Defaults to optimistix Newton.
            rtol: Relative tolerance. Defaults to 1.0e-8.
            atol: Absolute tolerance. Defaults to 1.0e-8.
            throw. How to report any failures. Defaults to True.
            max_steps: The maximum number of steps the solver can take. Defaults to 256.
            norm: The norm. Defaults to optimistix RMS norm.
        """
        solver: OptxSolver = solver_class(rtol=rtol, atol=atol, norm=norm)
        lower: tuple[float, ...] = cls._get_hypercube_bound(
            species, NUMBER_DENSITY_LOWER, STABILITY_LOWER
        )
        upper: tuple[float, ...] = cls._get_hypercube_bound(
            species, NUMBER_DENSITY_UPPER, STABILITY_UPPER
        )

        return cls(
            solver,
            throw=throw,
            max_steps=max_steps,
            lower=lower,
            upper=upper,
        )

    @classmethod
    def _get_hypercube_bound(
        cls,
        species: tuple[Species, ...],
        number_density_bound: float,
        stability_bound: float,
    ) -> tuple[float, ...]:
        """Gets the bound on the hypercube

        Args:
            species: Tuple of species
            number_density_bound: Bound on the number density
            stability_bound: Bound on the stability

        Returns:
            Bound on the hypercube which contains the root
        """
        num_species: int = len(species)
        number_density: ArrayLike = number_density_bound * np.ones(num_species)

        bound: tuple[float, ...] = tuple(
            np.concatenate(
                (
                    number_density,
                    stability_bound * np.ones(num_species),
                )
            ).tolist()
        )

        return bound


# endregion<|MERGE_RESOLUTION|>--- conflicted
+++ resolved
@@ -473,15 +473,7 @@
     """Stability of species"""
 
     @classmethod
-<<<<<<< HEAD
-    def create(
-        cls,
-        number_density: ArrayLike,
-        stability: ArrayLike,
-    ) -> Self:
-=======
     def create(cls, number_density: ArrayLike, stability: ArrayLike) -> Self:
->>>>>>> 3c2913f3
         """Creates an instance.
 
         Args:
