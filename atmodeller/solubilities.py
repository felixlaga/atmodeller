"""Solubility laws.

License:
    This program is free software: you can redistribute it and/or modify it under the terms of the 
    GNU General Public License as published by the Free Software Foundation, either version 3 of 
    the License, or (at your option) any later version.

    This program is distributed in the hope that it will be useful, but WITHOUT ANY WARRANTY; 
    without even the implied warranty of MERCHANTABILITY or FITNESS FOR A PARTICULAR PURPOSE. See 
    the GNU General Public License for more details.

    You should have received a copy of the GNU General Public License along with this program. If 
    not, see <https://www.gnu.org/licenses/>.   
"""

from __future__ import annotations

import logging

import numpy as np

from atmodeller.interfaces import Solubility
from atmodeller.utilities import UnitConversion

logger: logging.Logger = logging.getLogger(__name__)


# region Andesite solubility


class AndesiteH2(Solubility):
    """Hirschmann et al. 2012.

    Fit to fH2 vs. H2 concentration from Table 2.
    """

    def _solubility(
        self, fugacity: float, temperature: float, fugacities_dict: dict[str, float]
    ) -> float:
        del temperature
        del fugacities_dict
        ppmw: float = 10 ** (0.60128868 * np.log10(fugacity) + 1.01058631)
        return ppmw


class AndesiteS2_Sulfate(Solubility):
    """Boulliung & Wood 2022. Solubility of sulfur as sulfate, SO4^2-/S^6+

    Using expression in the abstract and the corrected expression for sulfate capacity in
    corrigendum. Composition for Andesite from Table 1.
    """

    def _solubility(
        self, fugacity: float, temperature: float, fugacities_dict: dict[str, float]
    ) -> float:
        """Fugacity is fS2."""
        logCs: float = -12.948 + (31586.2393 / temperature)
        logS_wtp: float = (
            logCs + (0.5 * np.log10(fugacity)) + (1.5 * np.log10(fugacities_dict["O2"]))
        )
        S_wtp: float = 10**logS_wtp
        ppmw: float = UnitConversion.weight_percent_to_ppmw(S_wtp)
        return ppmw


<<<<<<< HEAD
=======
class AndesiteSO_Sulfate(Solubility):
    """Boulliung & Wood 2022. Solubility of sulfur as sulfate, SO4^2-/S^6+

    Using expression in the abstract and the corrected expression for sulfate capacity in
    corrigendum. Composition for Andesite from Table 1.
    """

    def _solubility(
        self, fugacity: float, temperature: float, fugacities_dict: dict[str, float]
    ) -> float:
        """Fugacity is fS2. First, we need to convert the input, fSO, to fS2"""
        del fugacity
        fS2: float = fugacities_dict["S2"]
        logCs: float = -12.948 + (31586.2393 / temperature)
        logS_wtp: float = logCs + (0.5 * np.log10(fS2)) + (1.5 * np.log10(fugacities_dict["O2"]))
        S_wtp: float = 10**logS_wtp
        ppmw: float = UnitConversion.weight_percent_to_ppmw(S_wtp)
        return ppmw


class AndesiteSO2_Sulfate(Solubility):
    """Boulliung & Wood 2022. Solubility of sulfur as sulfate, SO4^2-/S^6+

    Using expression in the abstract and the corrected expression for sulfate capacity in
    corrigendum. Composition for Andesite from Table 1.
    """

    def _solubility(
        self, fugacity: float, temperature: float, fugacities_dict: dict[str, float]
    ) -> float:
        """Fugacity is fS2. First, we need to convert the input, fSO, to fS2"""
        del fugacity
        fS2: float = fugacities_dict["S2"]
        logCs: float = -12.948 + (31586.2393 / temperature)
        logS_wtp: float = logCs + (0.5 * np.log10(fS2)) + (1.5 * np.log10(fugacities_dict["O2"]))
        S_wtp: float = 10**logS_wtp
        ppmw: float = UnitConversion.weight_percent_to_ppmw(S_wtp)
        return ppmw


>>>>>>> 595414ff
class AndesiteS2_Sulfide(Solubility):
    """Boulliung & Wood 2023 (preprint). Solubility of sulfur as sulfide (S^2-).

    Using expression in abstract for S wt% and the expression for sulfide capacity. Composition
    for Andesite from Table 1.
    """

    def _solubility(
        self, fugacity: float, temperature: float, fugacities_dict: dict[str, float]
    ) -> float:
        """fugacity is fS2."""
        logCs: float = 0.225 - (8921.0927 / temperature)
        logS_wtp: float = logCs - (0.5 * (np.log10(fugacities_dict["O2"]) - np.log10(fugacity)))
        S_wtp: float = 10**logS_wtp
        ppmw: float = UnitConversion.weight_percent_to_ppmw(S_wtp)
        return ppmw


<<<<<<< HEAD
=======
class AndesiteSO_Sulfide(Solubility):
    """Boulliung & Wood 2023 (preprint). Solubility of sulfur as sulfide (S^2-).

    Using expression in abstract for S wt% and the expression for sulfide capacity. Composition
    for Andesite from Table 1.
    """

    def _solubility(
        self, fugacity: float, temperature: float, fugacities_dict: dict[str, float]
    ) -> float:
        """fugacity is fS2."""
        del fugacity
        fS2: float = fugacities_dict["S2"]
        logCs: float = 0.225 - (8921.0927 / temperature)
        logS_wtp: float = logCs - (0.5 * (np.log10(fugacities_dict["O2"]) - np.log10(fS2)))
        S_wtp: float = 10**logS_wtp
        ppmw: float = UnitConversion.weight_percent_to_ppmw(S_wtp)
        return ppmw


class AndesiteSO2_Sulfide(Solubility):
    """Boulliung & Wood 2023 (preprint). Solubility of sulfur as sulfide (S^2-).

    Using expression in abstract for S wt% and the expression for sulfide capacity. Composition
    for Andesite from Table 1.
    """

    def _solubility(
        self, fugacity: float, temperature: float, fugacities_dict: dict[str, float]
    ) -> float:
        """fugacity is fS2."""
        del fugacity
        fS2 = fugacities_dict["S2"]
        logCs: float = 0.225 - (8921.0927 / temperature)
        logS_wtp: float = logCs - (0.5 * (np.log10(fugacities_dict["O2"]) - np.log10(fS2)))
        S_wtp: float = 10**logS_wtp
        ppmw: float = UnitConversion.weight_percent_to_ppmw(S_wtp)
        return ppmw


>>>>>>> 595414ff
class AndesiteS2(Solubility):
    """Total S solubility accounting for both sulfide and sulfate dissolution."""

    def __init__(self):
        self.sulfide_solubility: Solubility = AndesiteS2_Sulfide()
        self.sulfate_solubility: Solubility = AndesiteS2_Sulfate()

    def _solubility(self, *args, **kwargs) -> float:
        solubility: float = self.sulfide_solubility._solubility(*args, **kwargs)
        solubility += self.sulfate_solubility._solubility(*args, **kwargs)
        return solubility


# endregion


class AnorthiteDiopsideH2O(Solubility):
    """Newcombe et al. (2017).

    https://ui.adsabs.harvard.edu/abs/2017GeCoA.200..330N/abstract
    """

    def _solubility(
        self, fugacity: float, temperature: float, fugacities_dict: dict[str, float]
    ) -> float:
        del temperature
        del fugacities_dict
        return self.power_law(fugacity, 727, 0.5)


# region Basalt solubility


class BasaltDixonCO2(Solubility):
    """Dixon et al. (1995)."""

    def _solubility(
        self, fugacity: float, temperature: float, fugacities_dict: dict[str, float]
    ) -> float:
        del fugacities_dict
        ppmw: float = (3.8e-7) * fugacity * np.exp(-23 * (fugacity - 1) / (83.15 * temperature))
        ppmw = 1.0e4 * (4400 * ppmw) / (36.6 - 44 * ppmw)
        return ppmw


class BasaltDixonH2O(Solubility):
    """Dixon et al. (1995) refit by Paolo Sossi."""

    def _solubility(
        self, fugacity: float, temperature: float, fugacities_dict: dict[str, float]
    ) -> float:
        del temperature
        del fugacities_dict
        return self.power_law(fugacity, 965, 0.5)


class BasaltH2(Solubility):
    """Hirschmann et al. 2012 for Basalt.

    Fit to fH2 vs. H2 concentration from Table 2.
    """

    def _solubility(
        self, fugacity: float, temperature: float, fugacities_dict: dict[str, float]
    ) -> float:
        del temperature
        del fugacities_dict
        ppmw: float = 10 ** (0.52413928 * np.log10(fugacity) + 1.10083602)
        return ppmw


class BasaltLibourelN2(Solubility):
    """Libourel et al. (2003), basalt (tholeiitic) magmas.

    Eq. 23, includes dependence on pressure and fO2.
    """

    def _solubility(
        self, fugacity: float, temperature: float, fugacities_dict: dict[str, float]
    ) -> float:
        del temperature
        ppmw: float = self.power_law(fugacity, 0.0611, 1.0)
        # TODO: Could add fO2 lower and upper bounds.
        if "O2" in fugacities_dict:
            constant: float = (fugacities_dict["O2"] ** -0.75) * 5.97e-10
            ppmw += self.power_law(fugacity, constant, 0.5)
        return ppmw


class BasaltS2_Sulfate(Solubility):
    """Boulliung & Wood 2022. Solubility of sulfur as sulfate, SO4^2-/S^6+

    Using expression in the abstract and the corrected expression for sulfate capacity in
    corrigendum. Composition for NIB (natural Icelandic basalt) from Table 1.
    """

    def _solubility(
        self, fugacity: float, temperature: float, fugacities_dict: dict[str, float]
    ) -> float:
        """Fugacity is fS2."""
        logCs: float = -12.948 + (32333.5635 / temperature)
<<<<<<< HEAD
        logSO4_wtp = logCs + (0.5 * np.log10(fugacity)) + (1.5 * np.log10(fugacities_dict["O2"]))
        SO4_wtp = 10**logSO4_wtp
        S_wtp = SO4_wtp * (32.065 / 96.06)
        ppmw = UnitConversion.weight_percent_to_ppmw(S_wtp)
=======
        logS_wtp: float = (
            logCs + (0.5 * np.log10(fugacity)) + (1.5 * np.log10(fugacities_dict["O2"]))
        )
        S_wtp: float = 10**logS_wtp
        ppmw: float = UnitConversion.weight_percent_to_ppmw(S_wtp)
        # TODO: To discuss.  This does influence the results of the sulphur test suite. Maybe
        # better to instead sanity check the solubilities once a solution has been found?
>>>>>>> 595414ff
        if ppmw >= 1000:
            msg: str = "S2 sulfate solubility is getting too high = %f ppmw" % (ppmw)
            logger.warning(msg)
<<<<<<< HEAD
            # ppmw = 1000.0
=======
            ppmw = 1000.0  # Could be dangerous to assign an arbitrary cut-off.  Make a parameter?
            # raise KeyError(msg)
        return ppmw


class BasaltSO_Sulfate(Solubility):
    """Boulliung & Wood 2022. Solubility of sulfur as sulfate, SO4^2-/S^6+

    Using expression in the abstract and the corrected expression for sulfate capacity in
    corrigendum. Composition for NIB (natural Icelandic basalt) from Table 1.
    """

    def _solubility(
        self, fugacity: float, temperature: float, fugacities_dict: dict[str, float]
    ) -> float:
        """Fugacity is fS2."""
        del fugacity
        fS2 = fugacities_dict["S2"]
        logCs: float = -12.948 + (32333.5635 / temperature)
        logS_wtp = logCs + (0.5 * np.log10(fS2)) + (1.5 * np.log10(fugacities_dict["O2"]))
        S_wtp = 10**logS_wtp
        ppmw = UnitConversion.weight_percent_to_ppmw(S_wtp)
        if ppmw >= 1000:
            msg = "WARNING: SO Sulfate Solubility is getting too high: \n%s" % (ppmw)
            logger.warning(msg)
            ppmw = 1000.0
            # raise KeyError(msg)
        return ppmw


class BasaltSO2_Sulfate(Solubility):
    """Boulliung & Wood 2022. Solubility of sulfur as sulfate, SO4^2-/S^6+

    Using expression in the abstract and the corrected expression for sulfate capacity in
    corrigendum. Composition for NIB (natural Icelandic basalt) from Table 1.
    """

    def _solubility(
        self, fugacity: float, temperature: float, fugacities_dict: dict[str, float]
    ) -> float:
        """Fugacity is fS2."""
        del fugacity
        fS2 = fugacities_dict["S2"]
        logCs: float = -12.948 + (32333.5635 / temperature)
        logS_wtp = logCs + (0.5 * np.log10(fS2)) + (1.5 * np.log10(fugacities_dict["O2"]))
        S_wtp = 10**logS_wtp
        ppmw = UnitConversion.weight_percent_to_ppmw(S_wtp)
        if ppmw >= 1000:
            msg = "WARNING: SO2 Sulfate Solubility is getting too high: \n%s" % (ppmw)
            logger.warning(msg)
            ppmw = 1000.0
>>>>>>> 595414ff
            # raise KeyError(msg)
        return ppmw


class BasaltS2_Sulfide(Solubility):
    """Boulliung & Wood 2023 (preprint). Solubility of sulfur as sulfide (S^2-)

    Using expression in abstract for S wt% and the expression for sulfide capacity
    Composition for NIB (natural Icelandic basalt) from Table 1.
    """

    def _solubility(
        self, fugacity: float, temperature: float, fugacities_dict: dict[str, float]
    ) -> float:
        """Fugacity is fS2."""
        logCs: float = 0.225 - (8045.7465 / temperature)
        logS_wtp: float = logCs - (0.5 * (np.log10(fugacities_dict["O2"]) - np.log10(fugacity)))
        S_wtp: float = 10**logS_wtp
        ppmw = UnitConversion.weight_percent_to_ppmw(S_wtp)
        if ppmw >= 1000:
            msg: str = "S2 sulfide solubility is getting too high = %f ppmw" % (ppmw)
            logger.warning(msg)
<<<<<<< HEAD
            # ppmw = 1000.0
=======
            ppmw = 1000.0
            # raise KeyError(msg)
        return ppmw


class BasaltSO_Sulfide(Solubility):
    """Boulliung & Wood 2023 (preprint). Solubility of sulfur as sulfide (S^2-)

    Using expression in abstract for S wt% and the expression for sulfide capacity
    Composition for NIB (natural Icelandic basalt) from Table 1.
    """

    def _solubility(
        self, fugacity: float, temperature: float, fugacities_dict: dict[str, float]
    ) -> float:
        """Fugacity is fS2."""
        del fugacity
        fS2: float = fugacities_dict["S2"]
        logCs: float = 0.225 - (8045.7465 / temperature)
        logS_wtp: float = logCs - (0.5 * (np.log10(fugacities_dict["O2"]) - np.log10(fS2)))
        S_wtp: float = 10**logS_wtp
        ppmw: float = UnitConversion.weight_percent_to_ppmw(S_wtp)
        if ppmw >= 1000:
            msg: str = "SO sulfide solubility is getting too high = %f ppmw" % (ppmw)
            logger.warning(msg)
            ppmw = 1000.0
            # raise KeyError(msg)
        return ppmw


class BasaltSO2_Sulfide(Solubility):
    """Boulliung & Wood 2023 (preprint). Solubility of sulfur as sulfide (S^2-)

    Using expression in abstract for S wt% and the expression for sulfide capacity
    Composition for NIB (natural Icelandic basalt) from Table 1.
    """

    def _solubility(
        self, fugacity: float, temperature: float, fugacities_dict: dict[str, float]
    ) -> float:
        """Fugacity is fS2."""
        del fugacity
        fS2: float = fugacities_dict["S2"]
        logCs: float = 0.225 - (8045.7465 / temperature)
        logS_wtp: float = logCs - (0.5 * (np.log10(fugacities_dict["O2"]) - np.log10(fS2)))
        S_wtp = 10**logS_wtp
        ppmw: float = UnitConversion.weight_percent_to_ppmw(S_wtp)
        if ppmw >= 1000:
            msg: str = "SO2 sulfide solubility is getting too high = %f ppmw" % (ppmw)
            logger.warning(msg)
            ppmw = 1000.0
>>>>>>> 595414ff
            # raise KeyError(msg)
        return ppmw


class BasaltS2(Solubility):
    """Total S solubility accounting for both sulfide and sulfate dissolution."""

    def __init__(self):
        self.sulfide_solubility: Solubility = BasaltS2_Sulfide()
        self.sulfate_solubility: Solubility = BasaltS2_Sulfate()

    def _solubility(self, *args, **kwargs) -> float:
        solubility: float = self.sulfide_solubility._solubility(*args, **kwargs)
        solubility += self.sulfate_solubility._solubility(*args, **kwargs)
        return solubility


class BasaltWilsonH2O(Solubility):
    """Hamilton (1964) and Wilson and Head (1981)."""

    def _solubility(
        self, fugacity: float, temperature: float, fugacities_dict: dict[str, float]
    ) -> float:
        del temperature
        del fugacities_dict
        return self.power_law(fugacity, 215, 0.7)


class TBasaltS2_Sulfate(Solubility):
    """Boulliung & Wood 2022. Solubility of sulfur as sulfate, SO4^2-/S^6+

    Using expression in the abstract and the corrected expression for sulfate capacity in
    corrigendum. Composition for Trachy-Basalt from Table 1.
    """

    def _solubility(
        self, fugacity: float, temperature: float, fugacities_dict: dict[str, float]
    ) -> float:
        """Fugacity is fS2."""
        logCs: float = -12.948 + (32446.366 / temperature)
        logS_wtp: float = (
            logCs + (0.5 * np.log10(fugacity)) + (1.5 * np.log10(fugacities_dict["O2"]))
        )
        S_wtp: float = 10**logS_wtp
        ppmw: float = UnitConversion.weight_percent_to_ppmw(S_wtp)
        return ppmw


class TBasaltS2_Sulfide(Solubility):
    """Boulliung & Wood 2023 (preprint). Solubility of sulfur as sulfide (S^2-)

    Using expression in abstract for S wt% and the expression for sulfide capacity
    Composition for Trachy-basalt from Table 1.
    """

    def _solubility(
        self, fugacity: float, temperature: float, fugacities_dict: dict[str, float]
    ) -> float:
        """Fugacity is fS2."""
        logCs: float = 0.225 - (7842.5 / temperature)
        logS_wtp: float = logCs - (0.5 * (np.log10(fugacities_dict["O2"]) - np.log10(fugacity)))
        S_wtp: float = 10**logS_wtp
        ppmw: float = UnitConversion.weight_percent_to_ppmw(S_wtp)
        return ppmw


# endregion


class LunarGlassH2O(Solubility):
    """Newcombe et al. (2017).

    https://ui.adsabs.harvard.edu/abs/2017GeCoA.200..330N/abstract
    """

    def _solubility(
        self, fugacity: float, temperature: float, fugacities_dict: dict[str, float]
    ) -> float:
        del temperature
        del fugacities_dict
        return self.power_law(fugacity, 683, 0.5)


class MercuryMagmaS(Solubility):
    """Namur et al. 2016.

    S concentration at sulfide (S^2-) saturation conditions, relevant for Mercury-like magmas.
    """

    def _solubility(
        self, fugacity: float, temperature: float, fugacities_dict: dict[str, float]
    ) -> float:
        a, b, c, d = [7.25, -2.54e4, 0.04, -0.551]  # Coeffs from eq. 10 (Namur et al., 2016).
        # FIXME: How to deal if fO2 not available?  Drop last term?
        wt_perc: float = np.exp(
            a
            + (b / temperature)
            + ((c * fugacity) / temperature)
            + (d * np.log10(fugacities_dict["O2"]))
        )
        ppmw: float = UnitConversion.weight_percent_to_ppmw(wt_perc)
        return ppmw


class PeridotiteH2O(Solubility):
    """Sossi et al. (2023).

    Power law parameters are in the abstract:
    https://ui.adsabs.harvard.edu/abs/2023E%26PSL.60117894S/abstract
    """

    def _solubility(
        self, fugacity: float, temperature: float, fugacities_dict: dict[str, float]
    ) -> float:
        del temperature
        del fugacities_dict
        return self.power_law(fugacity, 524, 0.5)


class SilicicMeltsH2(Solubility):
    """Gaillard et al. 2003.

    Valid for pressures from 0.02-70 bar; power law fit to Table 4 data.
    """

    def _solubility(
        self, fugacity: float, temperature: float, fugacities_dict: dict[str, float]
    ) -> float:
        del temperature
        del fugacities_dict
        ppmw: float = self.power_law(fugacity, 0.163, 1.252)
        return ppmw


# Dictionaries of self-consistent solubility laws for a given composition.
andesite_solubilities: dict[str, Solubility] = {
    "H2": AndesiteH2(),
    "S2": AndesiteS2(),
}

anorthdiop_solubilities: dict[str, Solubility] = {"H2O": AnorthiteDiopsideH2O()}
basalt_solubilities: dict[str, Solubility] = {
    "H2O": BasaltDixonH2O(),
    "CO2": BasaltDixonCO2(),
    "H2": BasaltH2(),
    "N2": BasaltLibourelN2(),
    "S2": BasaltS2(),
}
peridotite_solubilities: dict[str, Solubility] = {"H2O": PeridotiteH2O()}
reducedmagma_solubilities: dict[str, Solubility] = {"H2S": MercuryMagmaS()}

# Dictionary of all the composition solubilities. Lowercase key name by convention. All of the
# dictionaries with self-consistent solubility laws for a given composition (above) should be
# included in this dictionary.
composition_solubilities: dict[str, dict[str, Solubility]] = {
    "basalt": basalt_solubilities,
    "andesite": andesite_solubilities,
    "peridotite": peridotite_solubilities,
    "anorthiteDiopsideEuctectic": anorthdiop_solubilities,
    "reducedmagma": reducedmagma_solubilities,
}<|MERGE_RESOLUTION|>--- conflicted
+++ resolved
@@ -63,8 +63,7 @@
         return ppmw
 
 
-<<<<<<< HEAD
-=======
+
 class AndesiteSO_Sulfate(Solubility):
     """Boulliung & Wood 2022. Solubility of sulfur as sulfate, SO4^2-/S^6+
 
@@ -105,7 +104,6 @@
         return ppmw
 
 
->>>>>>> 595414ff
 class AndesiteS2_Sulfide(Solubility):
     """Boulliung & Wood 2023 (preprint). Solubility of sulfur as sulfide (S^2-).
 
@@ -124,8 +122,6 @@
         return ppmw
 
 
-<<<<<<< HEAD
-=======
 class AndesiteSO_Sulfide(Solubility):
     """Boulliung & Wood 2023 (preprint). Solubility of sulfur as sulfide (S^2-).
 
@@ -166,7 +162,6 @@
         return ppmw
 
 
->>>>>>> 595414ff
 class AndesiteS2(Solubility):
     """Total S solubility accounting for both sulfide and sulfate dissolution."""
 
@@ -268,12 +263,10 @@
     ) -> float:
         """Fugacity is fS2."""
         logCs: float = -12.948 + (32333.5635 / temperature)
-<<<<<<< HEAD
         logSO4_wtp = logCs + (0.5 * np.log10(fugacity)) + (1.5 * np.log10(fugacities_dict["O2"]))
         SO4_wtp = 10**logSO4_wtp
         S_wtp = SO4_wtp * (32.065 / 96.06)
         ppmw = UnitConversion.weight_percent_to_ppmw(S_wtp)
-=======
         logS_wtp: float = (
             logCs + (0.5 * np.log10(fugacity)) + (1.5 * np.log10(fugacities_dict["O2"]))
         )
@@ -281,14 +274,11 @@
         ppmw: float = UnitConversion.weight_percent_to_ppmw(S_wtp)
         # TODO: To discuss.  This does influence the results of the sulphur test suite. Maybe
         # better to instead sanity check the solubilities once a solution has been found?
->>>>>>> 595414ff
+
         if ppmw >= 1000:
             msg: str = "S2 sulfate solubility is getting too high = %f ppmw" % (ppmw)
             logger.warning(msg)
-<<<<<<< HEAD
-            # ppmw = 1000.0
-=======
-            ppmw = 1000.0  # Could be dangerous to assign an arbitrary cut-off.  Make a parameter?
+            # ppmw = 1000.0  # Could be dangerous to assign an arbitrary cut-off.  Make a parameter?
             # raise KeyError(msg)
         return ppmw
 
@@ -313,7 +303,7 @@
         if ppmw >= 1000:
             msg = "WARNING: SO Sulfate Solubility is getting too high: \n%s" % (ppmw)
             logger.warning(msg)
-            ppmw = 1000.0
+            # ppmw = 1000.0
             # raise KeyError(msg)
         return ppmw
 
@@ -338,8 +328,7 @@
         if ppmw >= 1000:
             msg = "WARNING: SO2 Sulfate Solubility is getting too high: \n%s" % (ppmw)
             logger.warning(msg)
-            ppmw = 1000.0
->>>>>>> 595414ff
+            # ppmw = 1000.0
             # raise KeyError(msg)
         return ppmw
 
@@ -362,10 +351,7 @@
         if ppmw >= 1000:
             msg: str = "S2 sulfide solubility is getting too high = %f ppmw" % (ppmw)
             logger.warning(msg)
-<<<<<<< HEAD
             # ppmw = 1000.0
-=======
-            ppmw = 1000.0
             # raise KeyError(msg)
         return ppmw
 
@@ -390,7 +376,7 @@
         if ppmw >= 1000:
             msg: str = "SO sulfide solubility is getting too high = %f ppmw" % (ppmw)
             logger.warning(msg)
-            ppmw = 1000.0
+            # ppmw = 1000.0
             # raise KeyError(msg)
         return ppmw
 
@@ -415,8 +401,7 @@
         if ppmw >= 1000:
             msg: str = "SO2 sulfide solubility is getting too high = %f ppmw" % (ppmw)
             logger.warning(msg)
-            ppmw = 1000.0
->>>>>>> 595414ff
+            # ppmw = 1000.0
             # raise KeyError(msg)
         return ppmw
 
