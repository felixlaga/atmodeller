"""Solubility laws.

License:
    This program is free software: you can redistribute it and/or modify it under the terms of the 
    GNU General Public License as published by the Free Software Foundation, either version 3 of 
    the License, or (at your option) any later version.

    This program is distributed in the hope that it will be useful, but WITHOUT ANY WARRANTY; 
    without even the implied warranty of MERCHANTABILITY or FITNESS FOR A PARTICULAR PURPOSE. See 
    the GNU General Public License for more details.

    You should have received a copy of the GNU General Public License along with this program. If 
    not, see <https://www.gnu.org/licenses/>.   
"""

from __future__ import annotations

import logging
from typing import TYPE_CHECKING

import numpy as np

from atmodeller.constraints import (
    FugacityConstraint,
    SystemConstraint,
    SystemConstraints,
)
from atmodeller.core import InteriorAtmosphereSystem
from atmodeller.interfaces import Solubility
<<<<<<< HEAD
from atmodeller.reaction_network import ReactionNetwork
from atmodeller.thermodynamics import (
    ChemicalComponent,
    GasSpecies,
    StandardGibbsFreeEnergyOfFormationJANAF,
)
=======
from atmodeller.interior_atmosphere import InteriorAtmosphereSystem
>>>>>>> c6caa11f
from atmodeller.utilities import UnitConversion

logger: logging.Logger = logging.getLogger(__name__)


# region Andesite solubility


class AndesiteH2(Solubility):
    """Hirschmann et al. 2012.

    Fit to fH2 vs. H2 concentration from Table 2.
    """

    def _solubility(
        self, fugacity: float, temperature: float, fugacities_dict: dict[str, float]
    ) -> float:
        del temperature
        del fugacities_dict
        ppmw: float = 10 ** (0.60128868 * np.log10(fugacity) + 1.01058631)
        return ppmw


class AndesiteS2_Sulfate(Solubility):
    """Boulliung & Wood 2022. Solubility of sulfur as sulfate, SO4^2-/S^6+

    Using expression in the abstract and the corrected expression for sulfate capacity in
    corrigendum. Composition for Andesite from Table 1.
    """

    def _solubility(
        self, fugacity: float, temperature: float, fugacities_dict: dict[str, float]
    ) -> float:
        """Fugacity is fS2."""
        logCs: float = -12.948 + (31586.2393 / temperature)
        logS_wtp: float = (
            logCs + (0.5 * np.log10(fugacity)) + (1.5 * np.log10(fugacities_dict["O2"]))
        )
        S_wtp: float = 10**logS_wtp
        ppmw: float = UnitConversion.weight_percent_to_ppmw(S_wtp)
        return ppmw


class AndesiteSO_Sulfate(Solubility):
    """Boulliung & Wood 2022. Solubility of sulfur as sulfate, SO4^2-/S^6+

    Using expression in the abstract and the corrected expression for sulfate capacity in
    corrigendum. Composition for Andesite from Table 1.
    """

    def _solubility(
        self, fugacity: float, temperature: float, fugacities_dict: dict[str, float]
    ) -> float:
        """Fugacity is fS2. First, we need to convert the input, fSO, to fS2"""
        species: list[ChemicalComponent] = []
        species.append(GasSpecies(chemical_formula="SO"))
        species.append(GasSpecies(chemical_formula="S2"))
        species.append(GasSpecies(chemical_formula="O2"))

        interior_atmosphere: InteriorAtmosphereSystem = InteriorAtmosphereSystem(species=species)

        SO_fugacity: SystemConstraint = FugacityConstraint(species="SO", value=fugacity)
        O2_fugacity: SystemConstraint = FugacityConstraint(
            species="O2", value=fugacities_dict["O2"]
        )
        constraints: SystemConstraints = SystemConstraints([O2_fugacity, SO_fugacity])

        interior_atmosphere.solve(constraints)

        output = interior_atmosphere.output

        fS2 = output["S2"].fugacity

        # network = ReactionNetwork(
        #    species=species, gibbs_data=StandardGibbsFreeEnergyOfFormationJANAF()
        # )

        # K_rxn = network.get_reaction_equilibrium_constant(
        #    reaction_index=0, temperature=temperature, pressure=1
        # )

        # fS2 = (fugacity**2) / (K_rxn * fugacities_dict["O2"])

        logCs: float = -12.948 + (31586.2393 / temperature)
        logS_wtp: float = logCs + (0.5 * np.log10(fS2)) + (1.5 * np.log10(fugacities_dict["O2"]))
        S_wtp: float = 10**logS_wtp
        ppmw: float = UnitConversion.weight_percent_to_ppmw(S_wtp)
        return ppmw


class AndesiteSO2_Sulfate(Solubility):
    """Boulliung & Wood 2022. Solubility of sulfur as sulfate, SO4^2-/S^6+

    Using expression in the abstract and the corrected expression for sulfate capacity in
    corrigendum. Composition for Andesite from Table 1.
    """

    def _solubility(
        self, fugacity: float, temperature: float, fugacities_dict: dict[str, float]
    ) -> float:
        """Fugacity is fS2. First, we need to convert the input, fSO, to fS2"""
        species: list[ChemicalComponent] = []
        species.append(GasSpecies(chemical_formula="SO2"))
        species.append(GasSpecies(chemical_formula="S2"))
        species.append(GasSpecies(chemical_formula="O2"))

        interior_atmosphere: InteriorAtmosphereSystem = InteriorAtmosphereSystem(species=species)

        SO2_fugacity: SystemConstraint = FugacityConstraint(species="SO2", value=fugacity)
        O2_fugacity: SystemConstraint = FugacityConstraint(
            species="O2", value=fugacities_dict["O2"]
        )
        constraints: SystemConstraints = SystemConstraints([O2_fugacity, SO2_fugacity])

        interior_atmosphere.solve(constraints)

        output = interior_atmosphere.output

        fS2 = output["S2"].fugacity
        # network = ReactionNetwork(
        #    species=species, gibbs_data=StandardGibbsFreeEnergyOfFormationJANAF()
        # )

        # K_rxn = network.get_reaction_equilibrium_constant(
        #    reaction_index=0, temperature=temperature, pressure=1
        # )

        # fS2 = ((fugacity) / (K_rxn * fugacities_dict["O2"])) ** 2

        logCs: float = -12.948 + (31586.2393 / temperature)
        logS_wtp: float = logCs + (0.5 * np.log10(fS2)) + (1.5 * np.log10(fugacities_dict["O2"]))
        S_wtp: float = 10**logS_wtp
        ppmw: float = UnitConversion.weight_percent_to_ppmw(S_wtp)
        return ppmw


class AndesiteS2_Sulfide(Solubility):
    """Boulliung & Wood 2023 (preprint). Solubility of sulfur as sulfide (S^2-).

    Using expression in abstract for S wt% and the expression for sulfide capacity. Composition
    for Andesite from Table 1.
    """

    def _solubility(
        self, fugacity: float, temperature: float, fugacities_dict: dict[str, float]
    ) -> float:
        """fugacity is fS2."""
        logCs: float = 0.225 - (8921.0927 / temperature)
        logS_wtp: float = logCs - (0.5 * (np.log10(fugacities_dict["O2"]) - np.log10(fugacity)))
        S_wtp: float = 10**logS_wtp
        ppmw: float = UnitConversion.weight_percent_to_ppmw(S_wtp)
        return ppmw


class AndesiteSO_Sulfide(Solubility):
    """Boulliung & Wood 2023 (preprint). Solubility of sulfur as sulfide (S^2-).

    Using expression in abstract for S wt% and the expression for sulfide capacity. Composition
    for Andesite from Table 1.
    """

    def _solubility(
        self, fugacity: float, temperature: float, fugacities_dict: dict[str, float]
    ) -> float:
        """fugacity is fS2."""
        species: list[ChemicalComponent] = []
        species.append(GasSpecies(chemical_formula="SO"))
        species.append(GasSpecies(chemical_formula="S2"))
        species.append(GasSpecies(chemical_formula="O2"))

        interior_atmosphere: InteriorAtmosphereSystem = InteriorAtmosphereSystem(species=species)

        SO_fugacity: SystemConstraint = FugacityConstraint(species="SO", value=fugacity)
        O2_fugacity: SystemConstraint = FugacityConstraint(
            species="O2", value=fugacities_dict["O2"]
        )
        constraints: SystemConstraints = SystemConstraints([O2_fugacity, SO_fugacity])

        interior_atmosphere.solve(constraints)

        output = interior_atmosphere.output

        fS2 = output["S2"].fugacity
        # network = ReactionNetwork(
        #    species=species, gibbs_data=StandardGibbsFreeEnergyOfFormationJANAF()
        # )
        # K_rxn = network.get_reaction_equilibrium_constant(
        #    reaction_index=0, temperature=temperature, pressure=1
        # )

        # fS2 = (fugacity**2) / (K_rxn * fugacities_dict["O2"])

        logCs: float = 0.225 - (8921.0927 / temperature)
        logS_wtp: float = logCs - (0.5 * (np.log10(fugacities_dict["O2"]) - np.log10(fS2)))
        S_wtp: float = 10**logS_wtp
        ppmw: float = UnitConversion.weight_percent_to_ppmw(S_wtp)
        return ppmw


class AndesiteSO2_Sulfide(Solubility):
    """Boulliung & Wood 2023 (preprint). Solubility of sulfur as sulfide (S^2-).

    Using expression in abstract for S wt% and the expression for sulfide capacity. Composition
    for Andesite from Table 1.
    """

    def _solubility(
        self, fugacity: float, temperature: float, fugacities_dict: dict[str, float]
    ) -> float:
        """fugacity is fS2."""
        species: list[ChemicalComponent] = []
        species.append(GasSpecies(chemical_formula="SO2"))
        species.append(GasSpecies(chemical_formula="S2"))
        species.append(GasSpecies(chemical_formula="O2"))

        interior_atmosphere: InteriorAtmosphereSystem = InteriorAtmosphereSystem(species=species)

        SO2_fugacity: SystemConstraint = FugacityConstraint(species="SO2", value=fugacity)
        O2_fugacity: SystemConstraint = FugacityConstraint(
            species="O2", value=fugacities_dict["O2"]
        )
        constraints: SystemConstraints = SystemConstraints([O2_fugacity, SO2_fugacity])

        interior_atmosphere.solve(constraints)

        output = interior_atmosphere.output

        fS2 = output["S2"].fugacity

        # network = ReactionNetwork(
        #    species=species, gibbs_data=StandardGibbsFreeEnergyOfFormationJANAF()
        # )
        # K_rxn = network.get_reaction_equilibrium_constant(
        #    reaction_index=0, temperature=temperature, pressure=1
        # )

        # fS2 = ((fugacity) / (K_rxn * fugacities_dict["O2"])) ** 2

        logCs: float = 0.225 - (8921.0927 / temperature)
        logS_wtp: float = logCs - (0.5 * (np.log10(fugacities_dict["O2"]) - np.log10(fS2)))
        S_wtp: float = 10**logS_wtp
        ppmw: float = UnitConversion.weight_percent_to_ppmw(S_wtp)
        return ppmw


class AndesiteS2(Solubility):
    """Total S solubility accounting for both sulfide and sulfate dissolution."""

    def __init__(self):
        self.sulfide_solubility: Solubility = AndesiteS2_Sulfide()
        self.sulfate_solubility: Solubility = AndesiteS2_Sulfate()

    def _solubility(self, *args, **kwargs) -> float:
        solubility: float = self.sulfide_solubility._solubility(*args, **kwargs)
        solubility += self.sulfate_solubility._solubility(*args, **kwargs)
        return solubility


class AndesiteSO(Solubility):
    """Total S solubility accounting for both sulfide and sulfate dissolution."""

    def __init__(self):
        self.sulfide_solubility: Solubility = AndesiteSO_Sulfide()
        self.sulfate_solubility: Solubility = AndesiteSO_Sulfate()

    def _solubility(self, *args, **kwargs) -> float:
        solubility: float = self.sulfide_solubility._solubility(*args, **kwargs)
        solubility += self.sulfate_solubility._solubility(*args, **kwargs)
        return solubility


class AndesiteSO2(Solubility):
    """Total S solubility accounting for both sulfide and sulfate dissolution."""

    def __init__(self):
        self.sulfide_solubility: Solubility = AndesiteSO2_Sulfide()
        self.sulfate_solubility: Solubility = AndesiteSO2_Sulfate()

    def _solubility(self, *args, **kwargs) -> float:
        solubility: float = self.sulfide_solubility._solubility(*args, **kwargs)
        solubility += self.sulfate_solubility._solubility(*args, **kwargs)
        return solubility


# endregion


class AnorthiteDiopsideH2O(Solubility):
    """Newcombe et al. (2017).

    https://ui.adsabs.harvard.edu/abs/2017GeCoA.200..330N/abstract
    """

    def _solubility(
        self, fugacity: float, temperature: float, fugacities_dict: dict[str, float]
    ) -> float:
        del temperature
        del fugacities_dict
        return self.power_law(fugacity, 727, 0.5)


# region Basalt solubility


class BasaltDixonCO2(Solubility):
    """Dixon et al. (1995)."""

    def _solubility(
        self, fugacity: float, temperature: float, fugacities_dict: dict[str, float]
    ) -> float:
        del fugacities_dict
        ppmw: float = (3.8e-7) * fugacity * np.exp(-23 * (fugacity - 1) / (83.15 * temperature))
        ppmw = 1.0e4 * (4400 * ppmw) / (36.6 - 44 * ppmw)
        return ppmw


class BasaltDixonH2O(Solubility):
    """Dixon et al. (1995) refit by Paolo Sossi."""

    def _solubility(
        self, fugacity: float, temperature: float, fugacities_dict: dict[str, float]
    ) -> float:
        del temperature
        del fugacities_dict
        return self.power_law(fugacity, 965, 0.5)


class BasaltH2(Solubility):
    """Hirschmann et al. 2012 for Basalt.

    Fit to fH2 vs. H2 concentration from Table 2.
    """

    def _solubility(
        self, fugacity: float, temperature: float, fugacities_dict: dict[str, float]
    ) -> float:
        del temperature
        del fugacities_dict
        ppmw: float = 10 ** (0.52413928 * np.log10(fugacity) + 1.10083602)
        return ppmw


class BasaltLibourelN2(Solubility):
    """Libourel et al. (2003), basalt (tholeiitic) magmas.

    Eq. 23, includes dependence on pressure and fO2.
    """

    def _solubility(
        self, fugacity: float, temperature: float, fugacities_dict: dict[str, float]
    ) -> float:
        del temperature
        ppmw: float = self.power_law(fugacity, 0.0611, 1.0)
        # TODO: Could add fO2 lower and upper bounds.
        if "O2" in fugacities_dict:
            constant: float = (fugacities_dict["O2"] ** -0.75) * 5.97e-10
            ppmw += self.power_law(fugacity, constant, 0.5)
        return ppmw


class BasaltS2_Sulfate(Solubility):
    """Boulliung & Wood 2022. Solubility of sulfur as sulfate, SO4^2-/S^6+

    Using expression in the abstract and the corrected expression for sulfate capacity in
    corrigendum. Composition for NIB (natural Icelandic basalt) from Table 1.
    """

    def _solubility(
        self, fugacity: float, temperature: float, fugacities_dict: dict[str, float]
    ) -> float:
        """Fugacity is fS2."""
        logger.debug("S2 Fugacity for S2 Sulfate Solubility Law = \n%s", fugacity)

        logCs: float = -12.948 + (32333.5635 / temperature)
        logS_wtp = logCs + (0.5 * np.log10(fugacity)) + (1.5 * np.log10(fugacities_dict["O2"]))
        S_wtp = 10**logS_wtp
        ppmw = UnitConversion.weight_percent_to_ppmw(S_wtp)
        if ppmw >= 1000:
            logger.debug("WARNING: S2 Sulfate Solubility is getting too high: \n%s", ppmw)
            ppmw = 1000.0
        return ppmw


class BasaltSO_Sulfate(Solubility):
    """Boulliung & Wood 2022. Solubility of sulfur as sulfate, SO4^2-/S^6+

    Using expression in the abstract and the corrected expression for sulfate capacity in
    corrigendum. Composition for NIB (natural Icelandic basalt) from Table 1.
    """

    def _solubility(
        self, fugacity: float, temperature: float, fugacities_dict: dict[str, float]
    ) -> float:
        """Fugacity is fS2."""
        species: list[ChemicalComponent] = []
        species.append(GasSpecies(chemical_formula="SO"))
        species.append(GasSpecies(chemical_formula="S2"))
        species.append(GasSpecies(chemical_formula="O2"))

        interior_atmosphere_SOSulfate: InteriorAtmosphereSystem = InteriorAtmosphereSystem(
            species=species
        )

        SO_fugacity: SystemConstraint = FugacityConstraint(species="SO", value=fugacity)
        O2_fugacity: SystemConstraint = FugacityConstraint(
            species="O2", value=fugacities_dict["O2"]
        )
        constraints: SystemConstraints = SystemConstraints([O2_fugacity, SO_fugacity])

        interior_atmosphere_SOSulfate.solve(constraints)

        output = interior_atmosphere_SOSulfate.output

        fS2 = output["S2"].fugacity
        # network = ReactionNetwork(
        #    species=species, gibbs_data=StandardGibbsFreeEnergyOfFormationJANAF()
        # )
        # K_rxn = network.get_reaction_equilibrium_constant(
        #    reaction_index=0, temperature=temperature, pressure=1
        # )

        # fS2 = (fugacity**2) / (K_rxn * fugacities_dict["O2"])
        logger.debug("Calculated S2 Fugacity for SO Sulfate Solubility Law = \n%s", fS2)

        logCs: float = -12.948 + (32333.5635 / temperature)
        logS_wtp = logCs + (0.5 * np.log10(fS2)) + (1.5 * np.log10(fugacities_dict["O2"]))
        S_wtp = 10**logS_wtp
        ppmw = UnitConversion.weight_percent_to_ppmw(S_wtp)
        if ppmw >= 1000:
            logger.debug("WARNING: SO Sulfate Solubility is getting too high: \n%s", ppmw)
            ppmw = 1000.0
        return ppmw


class BasaltSO2_Sulfate(Solubility):
    """Boulliung & Wood 2022. Solubility of sulfur as sulfate, SO4^2-/S^6+

    Using expression in the abstract and the corrected expression for sulfate capacity in
    corrigendum. Composition for NIB (natural Icelandic basalt) from Table 1.
    """

    def _solubility(
        self, fugacity: float, temperature: float, fugacities_dict: dict[str, float]
    ) -> float:
        """Fugacity is fS2."""
        species: list[ChemicalComponent] = []
        species.append(GasSpecies(chemical_formula="SO2"))
        species.append(GasSpecies(chemical_formula="S2"))
        species.append(GasSpecies(chemical_formula="O2"))

        interior_atmosphere_SO2Sulfate: InteriorAtmosphereSystem = InteriorAtmosphereSystem(
            species=species
        )

        SO2_fugacity: SystemConstraint = FugacityConstraint(species="SO2", value=fugacity)
        O2_fugacity: SystemConstraint = FugacityConstraint(
            species="O2", value=fugacities_dict["O2"]
        )
        constraints: SystemConstraints = SystemConstraints([O2_fugacity, SO2_fugacity])

        interior_atmosphere_SO2Sulfate.solve(constraints)

        output = interior_atmosphere_SO2Sulfate.output

        fS2 = output["S2"].fugacity
        # network = ReactionNetwork(
        #    species=species, gibbs_data=StandardGibbsFreeEnergyOfFormationJANAF()
        # )
        # logger.debug("SO2 Sulfate Reaction Network is \n%s", network.reactions)
        # K_rxn = network.get_reaction_equilibrium_constant(
        #    reaction_index=0, temperature=temperature, pressure=1
        # )

        # fS2 = ((fugacity) / (K_rxn * fugacities_dict["O2"])) ** 2
        logger.debug("Calculated S2 Fugacity for SO2 Sulfate Solubility Law = \n%s", fS2)

        logCs: float = -12.948 + (32333.5635 / temperature)
        logS_wtp = logCs + (0.5 * np.log10(fS2)) + (1.5 * np.log10(fugacities_dict["O2"]))
        S_wtp = 10**logS_wtp
        ppmw = UnitConversion.weight_percent_to_ppmw(S_wtp)
        if ppmw >= 1000:
            logger.debug("WARNING: SO2 Sulfate Solubility is getting too high: \n%s", ppmw)
            ppmw = 1000.0
        return ppmw


class BasaltS2_Sulfide(Solubility):
    """Boulliung & Wood 2023 (preprint). Solubility of sulfur as sulfide (S^2-)

    Using expression in abstract for S wt% and the expression for sulfide capacity
    Composition for NIB (natural Icelandic basalt) from Table 1.
    """

    def _solubility(
        self, fugacity: float, temperature: float, fugacities_dict: dict[str, float]
    ) -> float:
        """Fugacity is fS2."""
        logger.debug("S2 Fugacity for S2 Sulfide Solubility Law = \n%s", fugacity)
        logCs: float = 0.225 - (8045.7465 / temperature)
        logS_wtp = logCs - (0.5 * (np.log10(fugacities_dict["O2"]) - np.log10(fugacity)))
        S_wtp = 10**logS_wtp
        ppmw = UnitConversion.weight_percent_to_ppmw(S_wtp)
        if ppmw >= 1000:
            logger.debug("WARNING: S2 Sulfide Solubility is getting too high: \n%s", ppmw)
            ppmw = 1000.0
        return ppmw


class BasaltSO_Sulfide(Solubility):
    """Boulliung & Wood 2023 (preprint). Solubility of sulfur as sulfide (S^2-)

    Using expression in abstract for S wt% and the expression for sulfide capacity
    Composition for NIB (natural Icelandic basalt) from Table 1.
    """

    def _solubility(
        self, fugacity: float, temperature: float, fugacities_dict: dict[str, float]
    ) -> float:
        """Fugacity is fS2."""
        species: list[ChemicalComponent] = []
        species.append(GasSpecies(chemical_formula="SO"))
        species.append(GasSpecies(chemical_formula="S2"))
        species.append(GasSpecies(chemical_formula="O2"))

        interior_atmosphere_SOSulfide: InteriorAtmosphereSystem = InteriorAtmosphereSystem(
            species=species
        )

        SO_fugacity: SystemConstraint = FugacityConstraint(species="SO", value=fugacity)
        O2_fugacity: SystemConstraint = FugacityConstraint(
            species="O2", value=fugacities_dict["O2"]
        )
        constraints: SystemConstraints = SystemConstraints([O2_fugacity, SO_fugacity])

        interior_atmosphere_SOSulfide.solve(constraints)

        output = interior_atmosphere_SOSulfide.output

        fS2 = output["S2"].fugacity
        # network = ReactionNetwork(
        #    species=species, gibbs_data=StandardGibbsFreeEnergyOfFormationJANAF()
        # )
        # K_rxn = network.get_reaction_equilibrium_constant(
        #    reaction_index=0, temperature=temperature, pressure=1
        # )

        # fS2 = (fugacity**2) / (K_rxn * fugacities_dict["O2"])
        logger.debug("Calculated S2 Fugacity for SO Sulfide Solubility Law = \n%s", fS2)
        logCs: float = 0.225 - (8045.7465 / temperature)
        logS_wtp = logCs - (0.5 * (np.log10(fugacities_dict["O2"]) - np.log10(fS2)))
        S_wtp = 10**logS_wtp
        ppmw = UnitConversion.weight_percent_to_ppmw(S_wtp)
        if ppmw >= 1000:
            logger.debug("WARNING: SO Sulfide Solubility is getting too high: \n%s", ppmw)
            ppmw = 1000.0
        return ppmw


class BasaltSO2_Sulfide(Solubility):
    """Boulliung & Wood 2023 (preprint). Solubility of sulfur as sulfide (S^2-)

    Using expression in abstract for S wt% and the expression for sulfide capacity
    Composition for NIB (natural Icelandic basalt) from Table 1.
    """

    def _solubility(
        self, fugacity: float, temperature: float, fugacities_dict: dict[str, float]
    ) -> float:
        """Fugacity is fS2."""
        species: list[ChemicalComponent] = []
        species.append(GasSpecies(chemical_formula="SO2"))
        species.append(GasSpecies(chemical_formula="S2"))
        species.append(GasSpecies(chemical_formula="O2"))

        interior_atmosphere_SO2Sulfide: InteriorAtmosphereSystem = InteriorAtmosphereSystem(
            species=species
        )

        SO2_fugacity: SystemConstraint = FugacityConstraint(species="SO2", value=fugacity)
        O2_fugacity: SystemConstraint = FugacityConstraint(
            species="O2", value=fugacities_dict["O2"]
        )
        constraints: SystemConstraints = SystemConstraints([O2_fugacity, SO2_fugacity])

        interior_atmosphere_SO2Sulfide.solve(constraints)

        output = interior_atmosphere_SO2Sulfide.output

        fS2 = output["S2"].fugacity
        # network = ReactionNetwork(
        #    species=species, gibbs_data=StandardGibbsFreeEnergyOfFormationJANAF()
        # )
        # logger.debug("SO2 Sulfide Reaction Network is \n%s", network.reactions)

        # K_rxn = network.get_reaction_equilibrium_constant(
        #    reaction_index=0, temperature=temperature, pressure=1
        # )

        # fS2 = ((fugacity) / (K_rxn * fugacities_dict["O2"])) ** 2
        logger.debug("Calculated S2 Fugacity for SO2 Sulfide Solubility Law = \n%s", fS2)

        logCs: float = 0.225 - (8045.7465 / temperature)
        logS_wtp = logCs - (0.5 * (np.log10(fugacities_dict["O2"]) - np.log10(fS2)))
        S_wtp = 10**logS_wtp
        ppmw = UnitConversion.weight_percent_to_ppmw(S_wtp)
        if ppmw >= 1000:
            logger.debug("WARNING: SO2 Sulfide Solubility is getting too high: \n%s", ppmw)
            ppmw = 1000.0
        return ppmw


class BasaltS2(Solubility):
    """Total S solubility accounting for both sulfide and sulfate dissolution."""

    def __init__(self):
        self.sulfide_solubility: Solubility = BasaltS2_Sulfide()
        self.sulfate_solubility: Solubility = BasaltS2_Sulfate()

    def _solubility(self, *args, **kwargs) -> float:
        solubility: float = self.sulfide_solubility._solubility(*args, **kwargs)
        solubility += self.sulfate_solubility._solubility(*args, **kwargs)
        return solubility


class BasaltSO(Solubility):
    """Total S solubility accounting for both sulfide and sulfate dissolution."""

    def __init__(self):
        self.sulfide_solubility: Solubility = BasaltSO_Sulfide()
        self.sulfate_solubility: Solubility = BasaltSO_Sulfate()

    def _solubility(self, *args, **kwargs) -> float:
        solubility: float = self.sulfide_solubility._solubility(*args, **kwargs)
        solubility += self.sulfate_solubility._solubility(*args, **kwargs)
        return solubility


class BasaltSO2(Solubility):
    """Total S solubility accounting for both sulfide and sulfate dissolution."""

    def __init__(self):
        self.sulfide_solubility: Solubility = BasaltSO2_Sulfide()
        self.sulfate_solubility: Solubility = BasaltSO2_Sulfate()

    def _solubility(self, *args, **kwargs) -> float:
        solubility: float = self.sulfide_solubility._solubility(*args, **kwargs)
        solubility += self.sulfate_solubility._solubility(*args, **kwargs)
        return solubility


class BasaltWilsonH2O(Solubility):
    """Hamilton (1964) and Wilson and Head (1981)."""

    def _solubility(
        self, fugacity: float, temperature: float, fugacities_dict: dict[str, float]
    ) -> float:
        del temperature
        del fugacities_dict
        return self.power_law(fugacity, 215, 0.7)


class TBasaltS2_Sulfate(Solubility):
    """Boulliung & Wood 2022. Solubility of sulfur as sulfate, SO4^2-/S^6+

    Using expression in the abstract and the corrected expression for sulfate capacity in
    corrigendum. Composition for Trachy-Basalt from Table 1.
    """

    def _solubility(
        self, fugacity: float, temperature: float, fugacities_dict: dict[str, float]
    ) -> float:
        """Fugacity is fS2."""
        logCs: float = -12.948 + (32446.366 / temperature)
        logS_wtp = logCs + (0.5 * np.log10(fugacity)) + (1.5 * np.log10(fugacities_dict["O2"]))
        S_wtp = 10**logS_wtp
        ppmw = UnitConversion.weight_percent_to_ppmw(S_wtp)
        return ppmw


class TBasaltS2_Sulfide(Solubility):
    """Boulliung & Wood 2023 (preprint). Solubility of sulfur as sulfide (S^2-)

    Using expression in abstract for S wt% and the expression for sulfide capacity
    Composition for Trachy-basalt from Table 1.
    """

    def _solubility(
        self, fugacity: float, temperature: float, fugacities_dict: dict[str, float]
    ) -> float:
        """Fugacity is fS2."""
        logCs: float = 0.225 - (7842.5 / temperature)
        logS_wtp = logCs - (0.5 * (np.log10(fugacities_dict["O2"]) - np.log10(fugacity)))
        S_wtp = 10**logS_wtp
        ppmw = UnitConversion.weight_percent_to_ppmw(S_wtp)
        return ppmw


# endregion


class LunarGlassH2O(Solubility):
    """Newcombe et al. (2017).

    https://ui.adsabs.harvard.edu/abs/2017GeCoA.200..330N/abstract
    """

    def _solubility(
        self, fugacity: float, temperature: float, fugacities_dict: dict[str, float]
    ) -> float:
        del temperature
        del fugacities_dict
        return self.power_law(fugacity, 683, 0.5)


class MercuryMagmaS(Solubility):
    """Namur et al. 2016.

    S concentration at sulfide (S^2-) saturation conditions, relevant for Mercury-like magmas.
    """

    def _solubility(
        self, fugacity: float, temperature: float, fugacities_dict: dict[str, float]
    ) -> float:
        a, b, c, d = [7.25, -2.54e4, 0.04, -0.551]  # Coeffs from eq. 10 (Namur et al., 2016).
        # FIXME: How to deal if fO2 not available?  Drop last term?
        wt_perc: float = np.exp(
            a
            + (b / temperature)
            + ((c * fugacity) / temperature)
            + (d * np.log10(fugacities_dict["O2"]))
        )
        ppmw: float = UnitConversion.weight_percent_to_ppmw(wt_perc)
        return ppmw


class PeridotiteH2O(Solubility):
    """Sossi et al. (2023).

    Power law parameters are in the abstract:
    https://ui.adsabs.harvard.edu/abs/2023E%26PSL.60117894S/abstract
    """

    def _solubility(
        self, fugacity: float, temperature: float, fugacities_dict: dict[str, float]
    ) -> float:
        del temperature
        del fugacities_dict
        return self.power_law(fugacity, 524, 0.5)


class SilicicMeltsH2(Solubility):
    """Gaillard et al. 2003.

    Valid for pressures from 0.02-70 bar; power law fit to Table 4 data.
    """

    def _solubility(
        self, fugacity: float, temperature: float, fugacities_dict: dict[str, float]
    ) -> float:
        del temperature
        del fugacities_dict
        ppmw: float = self.power_law(fugacity, 0.163, 1.252)
        return ppmw


# Dictionaries of self-consistent solubility laws for a given composition.
andesite_solubilities: dict[str, Solubility] = {
    "H2": AndesiteH2(),
    "O2S": AndesiteSO2(),
    "OS": AndesiteSO(),
    "S2": AndesiteS2(),
}
anorthdiop_solubilities: dict[str, Solubility] = {"H2O": AnorthiteDiopsideH2O()}
basalt_solubilities: dict[str, Solubility] = {
    "H2O": BasaltDixonH2O(),
    "CO2": BasaltDixonCO2(),
    "H2": BasaltH2(),
    "N2": BasaltLibourelN2(),
    "O2S": BasaltSO2(),
    "OS": BasaltSO(),
    "S2": BasaltS2(),
}
peridotite_solubilities: dict[str, Solubility] = {"H2O": PeridotiteH2O()}
reducedmagma_solubilities: dict[str, Solubility] = {"H2S": MercuryMagmaS()}

# Dictionary of all the composition solubilities. Lowercase key name by convention. All of the
# dictionaries with self-consistent solubility laws for a given composition (above) should be
# included in this dictionary.
composition_solubilities: dict[str, dict[str, Solubility]] = {
    "basalt": basalt_solubilities,
    "andesite": andesite_solubilities,
    "peridotite": peridotite_solubilities,
    "anorthiteDiopsideEuctectic": anorthdiop_solubilities,
    "reducedmagma": reducedmagma_solubilities,
}<|MERGE_RESOLUTION|>--- conflicted
+++ resolved
@@ -27,16 +27,7 @@
 )
 from atmodeller.core import InteriorAtmosphereSystem
 from atmodeller.interfaces import Solubility
-<<<<<<< HEAD
-from atmodeller.reaction_network import ReactionNetwork
-from atmodeller.thermodynamics import (
-    ChemicalComponent,
-    GasSpecies,
-    StandardGibbsFreeEnergyOfFormationJANAF,
-)
-=======
 from atmodeller.interior_atmosphere import InteriorAtmosphereSystem
->>>>>>> c6caa11f
 from atmodeller.utilities import UnitConversion
 
 logger: logging.Logger = logging.getLogger(__name__)
