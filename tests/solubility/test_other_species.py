#
# Copyright 2024 Dan J. Bower
#
# This file is part of Atmodeller.
#
# Atmodeller is free software: you can redistribute it and/or modify it under the terms of the GNU
# General Public License as published by the Free Software Foundation, either version 3 of the
# License, or (at your option) any later version.
#
# Atmodeller is distributed in the hope that it will be useful, but WITHOUT ANY WARRANTY; without
# even the implied warranty of MERCHANTABILITY or FITNESS FOR A PARTICULAR PURPOSE. See the GNU
# General Public License for more details.
#
# You should have received a copy of the GNU General Public License along with Atmodeller. If not,
# see <https://www.gnu.org/licenses/>.
#
"""Tests solubility laws for other species"""

import inspect
import logging

import numpy as np
from jax.typing import ArrayLike

from atmodeller import debug_logger
from atmodeller.interfaces import RedoxBufferProtocol, SolubilityProtocol
from atmodeller.solubility import get_solubility_models
from atmodeller.thermodata import IronWustiteBuffer
from atmodeller.utilities import unit_conversion

logger: logging.Logger = debug_logger()
logger.setLevel(logging.WARNING)

RTOL: float = 1.0e-8
"""Relative tolerance"""
ATOL: float = 1.0e-8
"""Absolute tolerance"""

LOG10_SHIFT: ArrayLike = 0
IW: RedoxBufferProtocol = IronWustiteBuffer(LOG10_SHIFT)

# Test a non-unity fugacity so the exponent is relevant for a power law solubility.
TEST_FUGACITY: ArrayLike = 2
TEST_TEMPERATURE: ArrayLike = 2000
TEST_PRESSURE: ArrayLike = 2  # bar
# Several models are calibrated in the low GPa range, so use this instead
TEST_PRESSURE_GPA: ArrayLike = 2 * unit_conversion.GPa_to_bar  # GPa
TEST_FO2: ArrayLike = np.exp(IW.log_fugacity(TEST_TEMPERATURE, TEST_PRESSURE))
TEST_FO2_GPA: ArrayLike = np.exp(IW.log_fugacity(TEST_TEMPERATURE, TEST_PRESSURE_GPA))

logger.info("TEST_FUGACITY = %e bar", TEST_FUGACITY)
logger.info("TEST_TEMPERATURE = %e K", TEST_TEMPERATURE)
logger.info("TEST_PRESSURE = %e bar", TEST_PRESSURE)
logger.info("TEST_PRESSURE_GPA = %e bar", TEST_PRESSURE_GPA)
logger.info("TEST_FO2 = %e bar", TEST_FO2)
logger.info("TEST_FO2_GPA = %e bar", TEST_FO2_GPA)

solubility_models: dict[str, SolubilityProtocol] = get_solubility_models()


def test_Cl2_ano_dio_for_thomas(check_values) -> None:
    """Tests Cl in silicate melts :cite:p:`TW21`"""

    function_name: str = inspect.currentframe().f_code.co_name  # type: ignore
    solubility_model: SolubilityProtocol = solubility_models["Cl2_ano_dio_for_thomas21"]
    # target_concentration: ArrayLike = 1987252.8978466734
    target_concentration: ArrayLike = 1800
    test_fugacity_Cl2_ano_dio: ArrayLike = 1.66e-6
    check_values.concentration(
        function_name,
        solubility_model,
        target_concentration,
        test_fugacity_Cl2_ano_dio,
        TEST_TEMPERATURE,
        TEST_PRESSURE_GPA,
        TEST_FO2_GPA,
    )


def test_Cl2_basalt_thomas(check_values) -> None:
    """Tests Cl in silicate melts :cite:p:`TW21`"""

    function_name: str = inspect.currentframe().f_code.co_name  # type: ignore
    solubility_model: SolubilityProtocol = solubility_models["Cl2_basalt_thomas21"]
    # target_concentration: ArrayLike = 1111006.1746003036
    target_concentration: ArrayLike = 16000
    test_fugacity_Cl2_basalt: ArrayLike = 4.24e-4
    check_values.concentration(
        function_name,
        solubility_model,
        target_concentration,
        test_fugacity_Cl2_basalt,
        TEST_TEMPERATURE,
        TEST_PRESSURE_GPA,
        TEST_FO2_GPA,
    )


def test_He_basalt(check_values) -> None:
    """He in tholeittic basalt melt :cite:p:`JWB86`"""

    function_name: str = inspect.currentframe().f_code.co_name  # type: ignore
    solubility_model: SolubilityProtocol = solubility_models["He_basalt_jambon86"]
    # target_concentration: ArrayLike = 0.20013
    target_concentration: ArrayLike = 0.1
    test_fugacity_He_basalt: ArrayLike = 1
    check_values.concentration(
        function_name,
        solubility_model,
        target_concentration,
        test_fugacity_He_basalt,
        TEST_TEMPERATURE,
        TEST_PRESSURE,
        TEST_FO2,
    )


def test_N2_basalt_bernadou(check_values) -> None:
    """Tests N2 in basaltic silicate melt :cite:p:`BGF21`"""

    function_name: str = inspect.currentframe().f_code.co_name  # type: ignore
    solubility_model: SolubilityProtocol = solubility_models["N2_basalt_bernadou21"]
    # target_concentration: ArrayLike = 1.8621737654355521
    target_concentration: ArrayLike = 20.86
    test_fugacity_N2_basalt_bernadou: ArrayLike = 741
    test_totalP_N2_basalt_bernadou: ArrayLike = 800
    test_temperature_N2_basalt_bernadou: ArrayLike = 1473.15
    test_fO2_N2_basalt_bernadou: ArrayLike = 38.9045145
    check_values.concentration(
        function_name,
        solubility_model,
        target_concentration,
        test_fugacity_N2_basalt_bernadou,
        test_temperature_N2_basalt_bernadou,
        test_totalP_N2_basalt_bernadou,
        test_fO2_N2_basalt_bernadou,
    )


def test_N2_basalt_dasgupta(check_values) -> None:
    """Tests N2 in silicate melts :cite:p:`DFP22`"""

    function_name: str = inspect.currentframe().f_code.co_name  # type: ignore
    solubility_model: SolubilityProtocol = solubility_models["N2_basalt_dasgupta22"]
    # target_concentration: ArrayLike = 2.280293304957063
    target_concentration: ArrayLike = 1000
    test_fugacity_N2_basalt_dasgupta: ArrayLike = 1550
    test_totalP_N2_basalt_dasgupta: ArrayLike = 1708.7
    test_temperature_N2_basalt_dasgupta: ArrayLike = 1773.15
<<<<<<< HEAD
    test_fO2_N2_basalt_dasgupta: ArrayLike = 1.8e-13
=======
    test_fO2_N2_basalt_dasgupta: ArrayLike = 1.0108e-9
>>>>>>> b11d6376
    check_values.concentration(
        function_name,
        solubility_model,
        target_concentration,
        test_fugacity_N2_basalt_dasgupta,
        test_temperature_N2_basalt_dasgupta,
        test_totalP_N2_basalt_dasgupta,
        test_fO2_N2_basalt_dasgupta,
    )


def test_N2_basalt_libourel(check_values) -> None:
    """Tests N2 in basalt (tholeiitic) magmas :cite:p:`LMH03`"""

    function_name: str = inspect.currentframe().f_code.co_name  # type: ignore
    solubility_model: SolubilityProtocol = solubility_models["N2_basalt_libourel03"]
<<<<<<< HEAD
    #target_concentration: ArrayLike = 0.12236470428806222
    target_concentration: ArrayLike = 446.7
    test_fugacity_N2_basalt_libourel: ArrayLike = 0.20
    test_temperature_N2_basalt_libourel: ArrayLike = 1698.15
    test_fO2_N2_basalt_libourel: ArrayLike = 6.31e-17
    test_totalP_N2_basalt_libourel: ArrayLike = 1
    #target_concentration: ArrayLike = 1000
    
=======
    target_concentration: ArrayLike = 0.12236470428806222
    # target_concentration: ArrayLike = 1000

>>>>>>> b11d6376
    check_values.concentration(
        function_name,
        solubility_model,
        target_concentration,
        test_fugacity_N2_basalt_libourel,
        test_temperature_N2_basalt_libourel,
        test_totalP_N2_basalt_libourel,
        test_fO2_N2_basalt_libourel,
    )<|MERGE_RESOLUTION|>--- conflicted
+++ resolved
@@ -147,11 +147,7 @@
     test_fugacity_N2_basalt_dasgupta: ArrayLike = 1550
     test_totalP_N2_basalt_dasgupta: ArrayLike = 1708.7
     test_temperature_N2_basalt_dasgupta: ArrayLike = 1773.15
-<<<<<<< HEAD
     test_fO2_N2_basalt_dasgupta: ArrayLike = 1.8e-13
-=======
-    test_fO2_N2_basalt_dasgupta: ArrayLike = 1.0108e-9
->>>>>>> b11d6376
     check_values.concentration(
         function_name,
         solubility_model,
@@ -168,7 +164,6 @@
 
     function_name: str = inspect.currentframe().f_code.co_name  # type: ignore
     solubility_model: SolubilityProtocol = solubility_models["N2_basalt_libourel03"]
-<<<<<<< HEAD
     #target_concentration: ArrayLike = 0.12236470428806222
     target_concentration: ArrayLike = 446.7
     test_fugacity_N2_basalt_libourel: ArrayLike = 0.20
@@ -177,11 +172,6 @@
     test_totalP_N2_basalt_libourel: ArrayLike = 1
     #target_concentration: ArrayLike = 1000
     
-=======
-    target_concentration: ArrayLike = 0.12236470428806222
-    # target_concentration: ArrayLike = 1000
-
->>>>>>> b11d6376
     check_values.concentration(
         function_name,
         solubility_model,
